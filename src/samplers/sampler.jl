abstract InferenceAlgorithm{P}
abstract Sampler{T<:InferenceAlgorithm}
abstract GradientSampler{T} <: Sampler{T}

doc"""
    ParticleSampler{T}

Generic interface for implementing inference algorithms.
An implementation of an algorithm should include the following:

1. A type specifying the algorithm and its parameters, derived from InferenceAlgorithm
2. A method of `run` function that produces results of inference. TODO: specify the format of this output
3. Methods for modelling functions specified in this file. This is where actual inference happens.

Turing translates models to thunks that call the modelling functions below at specified points.
Their dispatch is based on the value of a global variable `sampler`.
To include a new inference algorithm implement the requirements mentioned above in a separate file,
then include that file at the end of this one.
"""
type ParticleSampler{T} <: Sampler{T}
  alg ::  T
  particles :: ParticleContainer
  model :: Function
  ParticleSampler(m :: Function, a :: T) = (s = new(); s.alg = a; s.model = m; s)
end

# Concrete algorithm implementations.
include("support/resample.jl")
@suppress_err begin
  include("support/transform.jl")
end
include("hmc.jl")
include("is.jl")
include("smc.jl")
include("pgibbs.jl")
include("gibbs.jl")

# Fallback functions
Base.run(spl :: Sampler) = error("[sample]: unmanaged inference algorithm: $(typeof(spl))")

assume(spl, distr :: Distribution) =
  error("[assume]: unmanaged inference algorithm: $(typeof(spl))")

observe(spl, weight :: Float64) =
  error("[observe]: unmanaged inference algorithm: $(typeof(spl))")

predict(spl, var_name :: Symbol, value) =
  error("[predict]: unmanaged inference algorithm: $(typeof(spl))")

function assume(spl::Void, dist::Distribution, vn::VarName, vi::VarInfo)
  r = rand(vi, vn, dist, spl)
  vi.logjoint += logpdf(dist, r, true)
  r
end

predict(spl::Void, var_name :: Symbol, value) = nothing

<<<<<<< HEAD
assume(spl::ParticleSampler, dist::Distribution, vn::VarName, vi)  = rand(current_trace(), dist)
=======
rand(vi::VarInfo, vn::VarName, dist::Distribution, spl:: Void) = begin
  # TODO: calling of rand() should be updated when group filed is added
  rand(vi, vn, dist, :byname)
end

function sample(model::Function, data::Dict, alg::InferenceAlgorithm)
  global sampler = ParticleSampler{typeof(alg)}(model, alg);
  Base.run(model, data, sampler)
end

assume(spl::ParticleSampler, dist::Distribution, vn::VarName, vi)  = rand(current_trace(), vn, dist)
>>>>>>> 3b3084cf

observe(spl :: ParticleSampler, d :: Distribution, value, varInfo) = produce(logpdf(d, value))

predict(spl :: Sampler, v_name :: Symbol, value) = nothing<|MERGE_RESOLUTION|>--- conflicted
+++ resolved
@@ -55,9 +55,6 @@
 
 predict(spl::Void, var_name :: Symbol, value) = nothing
 
-<<<<<<< HEAD
-assume(spl::ParticleSampler, dist::Distribution, vn::VarName, vi)  = rand(current_trace(), dist)
-=======
 rand(vi::VarInfo, vn::VarName, dist::Distribution, spl:: Void) = begin
   # TODO: calling of rand() should be updated when group filed is added
   rand(vi, vn, dist, :byname)
@@ -69,7 +66,6 @@
 end
 
 assume(spl::ParticleSampler, dist::Distribution, vn::VarName, vi)  = rand(current_trace(), vn, dist)
->>>>>>> 3b3084cf
 
 observe(spl :: ParticleSampler, d :: Distribution, value, varInfo) = produce(logpdf(d, value))
 
